import boto3
import json
import os
import psycopg2
from psycopg2.pool import ThreadedConnectionPool
from datetime import datetime, timezone
import time
import logging
import threading
from collections import defaultdict

logging.basicConfig(level=logging.INFO)
logger = logging.getLogger(__name__)

# Initialize AWS clients
sqs = boto3.client(
    "sqs",
    endpoint_url=os.getenv("AWS_ENDPOINT_URL"),
    region_name=os.getenv("AWS_DEFAULT_REGION", "us-east-1")
)
s3 = boto3.client(
    "s3",
    endpoint_url=os.getenv("AWS_ENDPOINT_URL"),
    region_name=os.getenv("AWS_DEFAULT_REGION", "us-east-1")
)

QUEUE_URL = os.getenv("SQS_QUEUE_URL")
BRONZE_BUCKET = os.getenv("BRONZE_BUCKET", "city-data-25")

# Batch configuration
BATCH_SIZE = 1
BATCH_TIMEOUT = 5
batch_buffer = defaultdict(list)  # {(year, month): [trips]}
batch_lock = threading.Lock()
last_flush_time = {}  # {(year, month): timestamp}

# Database connection pool
db_pool = ThreadedConnectionPool(
    minconn=1,
    maxconn=5,
    host=os.getenv("DB_HOST"),
    port=os.getenv("DB_PORT"),
    database=os.getenv("DB_NAME"),
    user=os.getenv("DB_USER"),
    password=os.getenv("DB_PASSWORD")
)

def validate_trip_quality(trip: dict) -> dict:
    """
    Validate trip data and return quality score.
    Returns: {score: float, issues: list, is_valid: bool}
    """
    issues = []
    score = 100.0
    
    # CONVERTIR TIPOS FLEXIBLES A LOS ESPERADOS
    try:
        # Convertir bike_id a int
        try:
            trip["bike_id"] = int(float(trip["bike_id"]))
        except (ValueError, TypeError):
            issues.append("invalid_bike_id")
            score -= 10
        
        # Convertir station_ids a int
        try:
            trip["start_station_id"] = int(float(trip["start_station_id"]))
        except (ValueError, TypeError):
            issues.append("invalid_start_station")
            score -= 10
            
        try:
            trip["end_station_id"] = int(float(trip["end_station_id"]))
        except (ValueError, TypeError):
            issues.append("invalid_end_station") 
            score -= 10
        
        # Convertir rider_age a int (si existe)
        if "rider_age" in trip and trip["rider_age"] not in [None, ""]:
            try:
                trip["rider_age"] = int(float(trip["rider_age"]))
            except (ValueError, TypeError):
                issues.append("invalid_rider_age")
                score -= 10
        else:
            trip["rider_age"] = 0  # Default value
        
        # Convertir trip_duration a int
        try:
            trip["trip_duration"] = int(float(trip["trip_duration"]))
        except (ValueError, TypeError):
            issues.append("invalid_trip_duration")
            score -= 10
        
        # Validar member_casual (nuevo campo)
        if "member_casual" in trip and trip["member_casual"] not in [None, ""]:
            if trip["member_casual"].lower() not in ["member", "casual"]:
                issues.append("invalid_member_type")
                score -= 5
        else:
            trip["member_casual"] = "casual"  # Default value
    
    except Exception as e:
        issues.append("type_conversion_error")
        score -= 20
    
    # Check 1: Duration consistency (con tipos ya convertidos)
    try:
        start = datetime.fromisoformat(trip["start_time"].replace("Z", "+00:00"))
        end = datetime.fromisoformat(trip["end_time"].replace("Z", "+00:00"))
        actual_duration = (end - start).total_seconds()
        
        if abs(actual_duration - trip["trip_duration"]) > 60:  # 1 minute tolerance
            issues.append("duration_mismatch")
            score -= 20
    except Exception as e:
        issues.append("time_parsing_error")
        score -= 25
    
    # Check 2: End time after start time
    try:
        if end <= start:
            issues.append("invalid_time_sequence")
            score -= 30
    except:
        pass  # Ya se restó puntos arriba
    
    # Check 3: Reasonable duration (< 24 hours)
    if trip["trip_duration"] > 86400:
        issues.append("excessive_duration")
        score -= 15
    
    # Check 4: Reasonable age (solo si age > 0)
    if trip["rider_age"] > 0:  # Solo validar si tiene edad
        if trip["rider_age"] < 16 or trip["rider_age"] > 100:
            issues.append("suspicious_age")
            score -= 10
    
    # Check 5: Same station trips (suspicious)
    if trip["start_station_id"] == trip["end_station_id"] and trip["trip_duration"] < 300:
        issues.append("same_station_short_trip")
        score -= 5
    
    # Check 6: Valid bike type
    valid_types = ["electric", "classic", "docked"]
    if trip["bike_type"].lower() not in valid_types:
        issues.append("invalid_bike_type")
        score -= 25
    
    return {
        "score": max(0, score),
        "issues": issues,
        "is_valid": score >= 50  # Threshold for "valid" data
    }

def persist_to_bronze(trip: dict, quality: dict):
    """Add trip to batch buffer for bronze layer persistence"""
    try:
        # Extraer año/mes del start_time del trip
        start_time = datetime.fromisoformat(trip["start_time"].replace("Z", "+00:00"))
        year = start_time.strftime("%Y")
        month = start_time.strftime("%m")
        
        # Add quality metadata
        trip["quality_score"] = quality["score"]
        trip["quality_issues"] = quality["issues"]
        trip["is_valid"] = quality["is_valid"]
        trip["processed_at"] = datetime.now(timezone.utc).isoformat()
        
        # Add to batch buffer
        partition_key = (year, month)
        
        with batch_lock:
            batch_buffer[partition_key].append(trip)
            
            # Initialize flush time if needed
            if partition_key not in last_flush_time:
                last_flush_time[partition_key] = time.time()
            
            # Check if we need to flush this partition
            should_flush = (
                len(batch_buffer[partition_key]) >= BATCH_SIZE or
                (time.time() - last_flush_time[partition_key]) >= BATCH_TIMEOUT
            )
            
            if should_flush:
                flush_batch(partition_key)
        
        return True
    
    except Exception as e:
        logger.error(f"Failed to add trip to batch: {e}")
        return False

def flush_batch(partition_key):
    """Flush a batch of trips to S3 (must be called with batch_lock held)"""
    try:
        year, month = partition_key
        trips = batch_buffer[partition_key]
        
        if not trips:
            return
        
        # Generate unique batch filename with timestamp
        timestamp = int(time.time() * 1000)  # milliseconds
<<<<<<< HEAD
        key = f"bronze/year={year}/month={month}/trip_{timestamp}.json"
=======
        key = f"year={year}/month={month}/trip_{timestamp}.json"
>>>>>>> 06e3eeb4
        
        # Write batch to S3
        s3.put_object(
            Bucket=BRONZE_BUCKET,
            Key=key,
            Body=json.dumps(trips, default=str),
            ContentType="application/json"
        )
        
        logger.info(f"Flushed batch of {len(trips)} trips to {key}")
        
        # Clear buffer and update flush time
        batch_buffer[partition_key] = []
        last_flush_time[partition_key] = time.time()
        
    except Exception as e:
        logger.error(f"Failed to flush batch: {e}")
        raise

def flush_all_batches():
    """Flush all pending batches (called on shutdown or periodically)"""
    with batch_lock:
        for partition_key in list(batch_buffer.keys()):
            if batch_buffer[partition_key]:
                flush_batch(partition_key)

def log_to_database(trip: dict, quality: dict):
    """Log trip metadata and quality to PostgreSQL"""
    conn = db_pool.getconn()
    try:
        with conn.cursor() as cur:
            cur.execute("""
                INSERT INTO trip_metadata (
                    trip_id, bike_id, start_time, end_time,
                    start_station_id, end_station_id, rider_age,
                    trip_duration, bike_type, member_casual, quality_score,
                    quality_issues, is_valid, ingested_at, processed_at
                ) VALUES (
                    %s, %s, %s, %s, %s, %s, %s, %s, %s, %s, %s, %s, %s, %s, %s
                )
                ON CONFLICT (trip_id) DO UPDATE SET
                    quality_score = EXCLUDED.quality_score,
                    quality_issues = EXCLUDED.quality_issues,
                    processed_at = EXCLUDED.processed_at
            """, (
                trip["trip_id"],
                trip["bike_id"],
                trip["start_time"],
                trip["end_time"],
                trip["start_station_id"],
                trip["end_station_id"],
                trip["rider_age"],
                trip["trip_duration"],
                trip["bike_type"],
                trip.get("member_casual", "casual"),
                quality["score"],
                json.dumps(quality["issues"]),
                quality["is_valid"],
                trip.get("ingested_at"),
                datetime.now(timezone.utc)
            ))
        conn.commit()
        logger.info(f"Logged trip {trip['trip_id']} to database")
    except Exception as e:
        logger.error(f"Database error: {e}")
        conn.rollback()
    finally:
        db_pool.putconn(conn)

def process_message(message):
    """Process a single SQS message"""
    try:
        trip = json.loads(message["Body"])
        
        # Validate and score quality
        quality = validate_trip_quality(trip)
        
        # Persist to bronze layer (adds to batch)
        s3_success = persist_to_bronze(trip, quality)
        
        # Log metadata to database
        if s3_success:
            log_to_database(trip, quality)
        
        # Delete message from queue (only if successful)
        if s3_success:
            sqs.delete_message(
                QueueUrl=QUEUE_URL,
                ReceiptHandle=message["ReceiptHandle"]
            )
            logger.info(f"Successfully processed trip {trip['trip_id']}")
        else:
            # Message will become visible again for retry
            logger.warning(f"Failed to process trip {trip['trip_id']}, will retry")
    
    except Exception as e:
        logger.error(f"Error processing message: {e}")
        # Don't delete message - it will be retried

def main():
    """Main worker loop"""
    logger.info("Worker started, polling for messages...")
    last_periodic_flush = time.time()
    
    try:
        while True:
            try:
                # Long polling (20 seconds)
                response = sqs.receive_message(
                    QueueUrl=QUEUE_URL,
                    MaxNumberOfMessages=10,
                    WaitTimeSeconds=20,
                    VisibilityTimeout=60  # 60 seconds to process
                )
                
                messages = response.get("Messages", [])
                
                if messages:
                    logger.info(f"Received {len(messages)} messages")
                    for message in messages:
                        process_message(message)
                else:
                    logger.debug("No messages, waiting...")
                
                # Periodic flush every 30 seconds
                if time.time() - last_periodic_flush >= 30:
                    flush_all_batches()
                    last_periodic_flush = time.time()
            
            except Exception as e:
                logger.error(f"Worker error: {e}")
                time.sleep(5)  # Brief pause before retrying
    
    finally:
        # Flush any remaining batches on shutdown
        logger.info("Shutting down, flushing remaining batches...")
        flush_all_batches()

if __name__ == "__main__":
    main()<|MERGE_RESOLUTION|>--- conflicted
+++ resolved
@@ -203,11 +203,8 @@
         
         # Generate unique batch filename with timestamp
         timestamp = int(time.time() * 1000)  # milliseconds
-<<<<<<< HEAD
+
         key = f"bronze/year={year}/month={month}/trip_{timestamp}.json"
-=======
-        key = f"year={year}/month={month}/trip_{timestamp}.json"
->>>>>>> 06e3eeb4
         
         # Write batch to S3
         s3.put_object(
